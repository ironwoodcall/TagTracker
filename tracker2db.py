--- conflicted
+++ resolved
@@ -285,12 +285,14 @@
 
     for tag, time_in in data.bikes_in.items():
         if tag in data.bikes_out.keys():
+    for tag, time_in in data.bikes_in.items():
+        if tag in data.bikes_out.keys():
             time_out = data.bikes_out[tag]
+            dur_end = time_out
             dur_end = time_out
         else:  # no check-out recorded
             if closing:
                 dur_end = closing
-<<<<<<< HEAD
                 if args.verbose:
                     print(
                         f" (normal leftover): {tag} stay time found using "
@@ -303,18 +305,6 @@
                         " Datafile missing closing time: using latest "
                         f"event time for leftover with tag {tag}"
                     )
-=======
-                print(
-                    f" (normal leftover): {tag} stay time found using closing "
-                    f"time {closing} from table '{TABLE_DAYS}'"
-                )
-            else:
-                dur_end = data.latest_event()  # approx. as = to last event
-                print(
-                    " Datafile missing closing time: using latest "
-                    f"event time for leftover with tag {tag}"
-                )
->>>>>>> 7e2755ec
             time_out = ""  # empty str for no time
         time_stay = calc_duration(time_in, dur_end)
         if not sql_do(
@@ -333,6 +323,7 @@
                     '{tag}',
                     '{what_bike_type(tag)}',
                     '{time_in}',
+                    '{time_out}',
                     '{time_out}',
                     '{time_stay}',
                     '{batch}');"""
