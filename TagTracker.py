# TagTracker by Julias Hocking
# FIXME: this uses all_tags as the master list of allowable tags.
# Should use valid_tags instead? (valid_tags is all_tags less retired_tags)
#
<<<<<<< HEAD
=======

>>>>>>> d4c74b94
import os
import time
import re
from pathlib import Path
from typing import Tuple
from TrackerConfig import (
        all_tags,norm_tags,over_tags,retired_tags,
        colour_letters,
        CHECK_OUT_CONFIRM_TIME,T_UNDER,T_OVER,
        CURSOR,INDENT,MODE_ROUND_TO_NEAREST,
        statistics_kws,help_kws,audit_kws,edit_kws,del_kws,
        query_kws,quit_kws,help_message,VERSION
    )

def get_date() -> str:
    """Return current date as string: YYYY-MM-DD."""
    localtime = time.localtime()
    year = str(localtime.tm_year)
    month = str(localtime.tm_mon)
    day = str(localtime.tm_mday)
    month = ('0'+month)[-2:] # ensure leading zeroes
    day = ('0'+day)[-2:]
    date = f"{year}-{month}-{day}"
    return date

def get_time() -> str:
    """Return current time as string: HH:MM."""
    now = time.asctime(time.localtime())[11:16]
    return now

def valid_time(inp:str) -> bool:
    """Check whether inp is a valid HH:MM string."""
    time_lengths = [4,5]
    if len(inp) in time_lengths:
        HH = inp[:2]
        MM = inp[-2:]
        if HH.isdigit() and MM.isdigit():#format should be right
            if int(HH) < 24 and int(MM) < 60:#physically possible earth time
                return True
    return False

# FIXME - for later
def canonical_tag( maybe_tag:str ) -> str|None:
    """Return 'maybe_tag' as canonical tag representation (or None).

    Canonical tag representation is a single colour letter, a tag letter
    and a sequence number, without lead zeroes.  All lowercase.
    """
    if r := re.match(r"^ *([a-zA-z][a-zA-Z])0*([1-9][0-9]*) *$", maybe_tag ):
        return f"{r.group(1).lower()}{r.group(2)}"
    return None

# FIXME - for later
def valid_tag( tag:str ) ->bool:
    """Return whether 'tag' simplifies to a valid [known] tag."""
    return bool(canonical_tag( tag ) in all_tags)

def iprint(text:str, x:int=1) -> None:
    """Print the text, indented."""
    print(f"{INDENT * x}{text}")

def read_tags() -> bool:
    """Fetch tag data from file.

    Read data from a pre-existing log file, if one exists
    check for .txt file for today's date in folder called 'logs'
    e.g. "logs/2023-04-20.txt"
    if exists, read for ins and outs
    if none exists, make one.
    """

    #FIXME: Refactor
    Path("logs").mkdir(exist_ok = True) # make logs folder if none exists
    global check_ins, check_outs
    check_ins = {} # check in dictionary tag:time
    check_outs = {} # check out dictionary tag:time
    try: # read saved stuff into dicts
        filedir = LOG_FILEPATH
        with open(filedir, 'r') as f:
            line = f.readline() # read check ins header
            line = f.readline() # read first tag entry if exists
            line_counter = 2 # track line number
            while line[0] != 'B': # while the first chr of each line isn't a header
                cells = line.rstrip().split(',')
                # if either a tag or time is invalid...
                if not cells[0] in all_tags or not valid_time(cells[1]):
                    print(f"Problem while reading {filedir} -- check-ins, line {line_counter}.")
                    return False
                elif cells[0] in check_ins:
                    print(f"Duplicate {cells[0]} check-in found at line {line_counter}")
                    return False
                check_ins[cells[0]] = cells[1]
                line = f.readline() # final will load the check outs header
                line_counter += 1 # increment line counter
            line = f.readline()
            line_counter += 1
            while line != '':
                cells = line.rstrip().split(',')
                if not cells[0] in all_tags or not valid_time(cells[1]):
                    print(f"Problem while reading {filedir} -- check-outs, line {line_counter}.")
                    return False
                elif cells[0] in check_outs:
                    print(f"Duplicate {cells[0]} check-out found at line {line_counter}")
                    return False
                check_outs[cells[0]] = cells[1]
                line = f.readline() # final will load trailing empty line
                line_counter += 1 # increment line counter
        print('Previous log for today successfully loaded')
    except FileNotFoundError: # if no file, don't read it lol
        print('No previous log for today found. Starting fresh...')
    return True

def rotate_log() -> None:
<<<<<<< HEAD
    """Rename the current log to <itself>.bak."""
=======
    f"""Rename the current log to <itself>.bak."""
>>>>>>> d4c74b94
    backuppath = f"{LOG_FILEPATH}.bak"
    if os.path.exists(backuppath):
        os.unlink(backuppath)
    os.rename(LOG_FILEPATH,backuppath)
    return None

def write_tags() -> None:
    """Write current data to today's log file."""
    lines = []
    lines.append('Bikes checked in / tags out:')
    for tag in check_ins: # for each bike checked in
        lines.append(f'{tag},{check_ins[tag]}') # add a line "tag,time"

    lines.append('Bikes checked out / tags in:')
    for tag in check_outs: # for each  checked
        lines.append(f'{tag},{check_outs[tag]}') # add a line "tag,time"

    with open(LOG_FILEPATH, 'w') as f: # write stored lines to file
        for line in lines:
            f.write(line)
            f.write('\n')

def time_str_to_minutes(HHMM:str) -> int:
    """Convert time string HH:MM to number of minutes."""
    cells = HHMM.split(':')
    hrs = int(cells[0])
    mins = int(cells[1])
    mins += hrs * 60
    return mins

def minutes_to_time_str(time_in_minutes:int) -> str:
    """Convert a time in minutes to a HH:MM string."""
    hours_portion = time_in_minutes // 60
    minutes_portion = time_in_minutes - 60*hours_portion
    time_as_text = f"{hours_portion}:{minutes_portion:02d}"
    return time_as_text

#FIXME: this fn should now be unused & deprecated
def minutes_to_time_str_list(times:list[int]) -> list[str]:
    """Convert list of times in minutes to list of HH:MM strings."""
    # FIXME: I think better to use minutes_to_time_str() than this
    text_times = []
    for time_in_minutes in times:
        text_times.append(minutes_to_time_str(time_in_minutes))
    return text_times

#FIXME: this is not used yet
def find_tag_durations(include_bikes_on_hand=True) -> dict[str:int]:
    """Make dict of tags with their stay duration in minutes.

    include_bikes_on_hand, if True, will include checked in
    but not returned out.  If False, only bikes returned out.
    """
    timenow = time_str_to_minutes(get_time())
    tag_durations = {}
    for tag,in_str in check_ins.items():
        in_minutes = time_str_to_minutes(in_str)
        if tag in check_outs:
            out_minutes = time_str_to_minutes(check_outs[tag])
            tag_durations[tag] = out_minutes-in_minutes
        elif include_bikes_on_hand:
            tag_durations[tag] = timenow - in_minutes
    # Any bike stays that are zero minutes, arbitrarily call one minute.
    for tag,duration in tag_durations.items():
        if duration < 1:
            tag_durations[tag] = 1
    return tag_durations

def calc_stays() -> list[int]:
    """Calculate how long each tag has stayed in the bikevalet.

    (Leftovers aren't counted as stays for these purposes)
    """
    #FIXME: Refactor (see issue #11)
    global shortest_stay_tags_str
    global longest_stay_tags_str
    global min_stay
    global max_stay
    stays = []
    tags = []
    # FIXME: should use check_ins and use now() for any not returned out.
    for tag in check_outs:
        time_in = time_str_to_minutes(check_ins[tag])
        time_out = time_str_to_minutes(check_outs[tag])
        stay = max(time_out - time_in,1)    # If zero just call it one minute.
        stays.append(stay)
        tags.append(tag) # add to list of tags in same order for next step
    min_stay = min(stays)
    max_stay = max(stays)
    shortest_stay_tags = [tags[i] for i in range(len(stays))
            if stays[i] == min_stay]
    longest_stay_tags = [tags[i] for i in range(len(stays))
            if stays[i] == max_stay]
    shortest_stay_tags_str = ', '.join(shortest_stay_tags)
    longest_stay_tags_str = ', '.join(longest_stay_tags)
    return stays

def median_stay(stays:list) -> int:
    """Compute the median of a list of stay lengths."""
    stays = sorted(stays) # order by length
    quantity = len(stays)
    if quantity % 2 == 0: # even number of stays
        halfway = int(quantity/2)
        mid_1 = stays[halfway - 1]
        mid_2 = stays[halfway]
        median = (mid_1 + mid_2)/2
    else: # odd number of stays
        median = stays[quantity//2]
    return median

def mode_stay(stays:list) -> Tuple[int,int]:
    """Compute the mode for a list of stay lengths.

    (rounds stays)
    """
    # FIXME: what does 'round_stays' do? It doesn't seem to get used.
    round_stays = []
    for stay in stays:
        remainder = stay % MODE_ROUND_TO_NEAREST
        mult = stay // MODE_ROUND_TO_NEAREST
        if remainder > 4:
            mult += 1
        rounded = mult * MODE_ROUND_TO_NEAREST
        round_stays.append(rounded)
    mode = max(set(stays), key=stays.count)
    count = stays.count(mode)
    return mode, count

def show_stats():
    """Show # of bikes currently in, and statistics for day end form."""
    norm = 0 # counting bikes by type
    over = 0
    for tag in check_ins:
        if tag in norm_tags:
            norm += 1
        elif tag in over_tags:
            over += 1
    tot_in = norm + over

    if len(check_outs) > 0: # if any bikes have completed their stay, do stats
        AM_ins = 0
        PM_ins = 0
        for tag in check_ins:
            hour = int(check_ins[tag][:2]) # first 2 characters of time string
            if hour >= 12: # if bike checked in after noon (inclusive)
                PM_ins += 1
            else:
                AM_ins += 1
        # calculate stats
        all_stays = calc_stays()
        mean = round(sum(all_stays)/len(all_stays))
        median = round(median_stay(all_stays))
        mode, count = mode_stay(all_stays)

        # Find num of stays between various time values.
        short_stays = 0
        medium_stays = 0
        long_stays = 0
        for stay in all_stays: # count stays over/under x time
            if stay < T_UNDER:  # Changed from <= to < so matches description.
                short_stays += 1
            elif stay <= T_OVER:
                medium_stays += 1
            else:
                long_stays += 1
        hrs_under = f"{(T_UNDER / 60):3.1f}" # times in hours for print clarity
        hrs_over = f"{(T_OVER / 60):3.1f}"

        iprint(f"\nSummary statistics as of {get_time()} "
               f"with {len(check_ins)-len(check_outs)} bikes still on hand:\n")
        iprint(f"Total bikes:    {tot_in:3d}")
        iprint(f"AM bikes:       {AM_ins:3d}")
        iprint(f"PM bikes:       {PM_ins:3d}")
        iprint(f"Regular:        {norm:3d}")
        iprint(f"Oversize:       {over:3d}")
        print()
        iprint(f"Stays < {hrs_under}h:   {short_stays:3d}")
        iprint(f"Stays {hrs_under}-{hrs_over}h: {medium_stays:3d}")
        iprint(f"Stays > {hrs_over}h:   {long_stays:3d}")
        print()
        iprint(f"Max stay:     {minutes_to_time_str(max_stay):>5}   "
               f"[tag(s) {longest_stay_tags_str}]")
        iprint(f"Min stay:     {minutes_to_time_str(min_stay):>5}   "
               f"[tag(s) {shortest_stay_tags_str}]")
        iprint(f"Mean stay:    {minutes_to_time_str(mean):>5}")
        iprint(f"Median stay:  {minutes_to_time_str(median):>5}")
        iprint(f"Mode stay:    {minutes_to_time_str(mode):>5} "
               f"by {count} bike(s)  [{MODE_ROUND_TO_NEAREST} minute blocks]")

    else: # don't try to calculate stats on nothing
        iprint("No bikes returned out, can't calculate statistics. "
               f"({tot_in} bikes currently checked in.)")

def delete_entry(target = False, which_to_del=False, confirm = False) -> None:
    """Perform tag entry deletion dialogue."""
    del_syntax_message = ("Syntax: d <tag> <both or check-out only"
            " (b/o)> <optional pre-confirm (y)>")
    if not(target in [False] + all_tags or which_to_del in [False, 'b', 'o']
           or confirm in [False, 'y']):
        iprint(del_syntax_message) # remind of syntax if invalid input
        return None # interrupt
    if not target: # get target if unspecified
        iprint("Which tag's entry would you like to remove?")
        target = input(f"(tag name) {CURSOR}").lower()
    checked_in = target in check_ins
    checked_out = target in check_outs
    if not checked_in and not checked_out:
        iprint(f"'{target}' isn't in today's records (Cancelled deletion).")
    elif checked_out: # both events recorded
        time_in_temp = check_ins[target]
        time_out_temp = check_outs[target]
        if not which_to_del: # ask which to del if not specified
            iprint(f"This tag has both a check-in ({time_in_temp}) and "
                   f"a check-out ({time_out_temp}) recorded.")
            iprint("Do you want to delete (b)oth events, "
                   "or just the check-(o)ut?")
            which_to_del = input(f"(b/o) {CURSOR}").lower()
        if which_to_del == 'b':
            if confirm == 'y': # pre-confirmation
                sure = True
            else:
                iprint("Are you sure you want to delete both events "
                       f"for {target}? (y/N)")
                sure = input(f"(y/N) {CURSOR}").lower() == 'y'
            if sure:
                check_ins.pop(target)
                check_outs.pop(target)
                iprint(f"Deleted all records today for {target} "
                       f"(in at {time_in_temp}, out at {time_out_temp}).")
            else:
                iprint("Cancelled deletion.")

        elif which_to_del == 'o': # selected to delete
            if confirm == 'y':
                sure = True
            else:
                iprint("Are you sure you want to delete the "
                       f"check-out record for {target}? (y/N)")
                sure = input(f"(y/N) {CURSOR}").lower() == 'y'

            if sure:
                time_temp = check_outs[target]
                check_outs.pop(target)
                iprint(f"Deleted today's {time_temp} check-out for {target}.")
            else:
                iprint("Cancelled deletion.")
        else:
            iprint("Cancelled deletion.")
    else: # checked in only
        time_in_temp = check_ins[target]
        if which_to_del in ['b', False]:
            if confirm == 'y':
                sure = True
            else: # check
                iprint("This tag has only a check-in recorded. "
                       "Are you sure you want to delete it? (y/N)")
                sure = input(f"(y/N) {CURSOR}").lower() == 'y'
            if sure:
                time_temp = check_ins[target]
                check_ins.pop(target)
                iprint(f"Deleted today's {time_temp} check-in for {target}.")
            else:
                iprint("Cancelled deletion.")
        else:#  which_to_del == 'o':
            iprint(f"{target} has only a check-in ({time_in_temp}) recorded; "
                   "can't delete a nonexistent check-out.")

def query_tag(target = False, do_printing = True) -> str:
    """Query the check in/out times of a specific tag."""
    #FIXME: what is do_printing meant to do?
    if not target: # only do dialog if no target passed
        iprint("Which tag would you like to query?")
        target = input(f"(tag name) {CURSOR}").lower()
    if target in retired_tags:
        iprint(f"{target} has been retired.")
        return 'retired' # tag is retired
    else:
        try:
            iprint(f"{target} checked IN at {check_ins[target]}")
        except KeyError:
            iprint(f"'{target}' isn't in today's records.")
            return 'none' # tag is neither in nor out
        try:
            iprint(f"{target} checked OUT at {check_outs[target]}")
            return 'both' # tag is in and out
        except KeyError:
            return 'in' # tag is in but not out

def prompt_for_time(inp = False) -> bool or str:
    """Prompt for a time input if needed.

    Helper for edit_entry(); if no time passed in, get a valid
    24h time input from the user and return an HH:MM string.
    """
    if not inp:
        iprint("What is the correct time for this event?")
        iprint("Use 24-hour format, or 'now' to use "
               f"the current time ({get_time()})")
        inp = input(f"(HH:MM) {CURSOR}").lower()
    if inp == 'now':
        return get_time()
    elif valid_time(inp):
        HH = inp[:2]
        MM = inp[-2:]
        HHMM = f"{HH}:{MM}"
    else:
        return False # cancel time
    return HHMM

def edit_entry(target = False, in_or_out = False, new_time = False):
    """Perform Dialog to correct a tag's check in/out time."""
    edit_syntax_message = ("Syntax: e <bike's tag> <in or out (i/o)> "
            "<new time or 'now'>")
    if not target:
        iprint("Which bike's record do you want to edit?")
        target = input(f"(tag ID) {CURSOR}").lower()
    elif not target in all_tags:
        iprint(edit_syntax_message)
        return False
    if target in all_tags:
        if target in check_ins:
            if not in_or_out:
                iprint("Do you want to change this bike's "
                       "check-(i)n or check-(o)ut time?")
                in_or_out = input(f"(i/o) {CURSOR}").lower()
                if not in_or_out in ['i','o']:
                    iprint(f"'{in_or_out}' needs to be 'i' or 'o' "
                           "(cancelled edit).")
                    return False
            if not in_or_out in ['i','o']:
                iprint(edit_syntax_message)
            else:
                new_time = prompt_for_time(new_time)
                if new_time == False:
                    iprint('Invalid time entered (cancelled edit).')
                elif in_or_out == 'i':
                    if (time_str_to_minutes(new_time) >
                            time_str_to_minutes(check_outs[target])):
                        iprint("Can't set a check-IN later than a check-OUT;")
                        iprint(f"{target} checked OUT at {check_outs[target]}")
                    else:
                        iprint(f"Check-IN time for {target} "
                               f"changed to {new_time}.")
                        check_ins[target] = new_time
                elif in_or_out == 'o':
                    if (time_str_to_minutes(new_time) <
                            time_str_to_minutes(check_ins[target])):
                        # don't check a tag out earlier than it checked in
                        iprint("Can't set a check-OUT earlier than a check-IN;")
                        iprint(f"{target} checked IN at {check_ins[target]}")
                    else:
                        iprint(f"Check-OUT time for {target} "
                               f"changed to {new_time}.")
                        check_outs[target] = new_time
        else:
            iprint(f"{target} isn't in today's records (cancelled edit).")
    else:
        iprint(f"'{target}' isn't a valid tag (cancelled edit).")

def count_colours(inv:list[str]) -> str:
    """Return a string describing number of tags by colour.

    Count the number of tags corresponding to each config'd colour abbreviation
    in a given list, and return results as a str. Probably avoid calling
    this on empty lists
    """
    # FIXME: test for and handle empty list passed-in
    just_colour_abbreviations = []
    for tag in inv: # shorten tags to just their colours
        shortened = ''
        for char in tag: # add every letter character to start
            if not char.isdigit():
                shortened += char
        # cut off last, non-colour letter and add to list of abbrevs
        if shortened in colour_letters:
            just_colour_abbreviations.append(shortened)
        else:
            for x in range(10):
                cutoff_by_x = shortened[:-x]
                if cutoff_by_x in colour_letters:
                    just_colour_abbreviations.append(cutoff_by_x)

    colour_count = {} # build the count dictionary
    for abbrev in colour_letters: # for each valid colour, loop through all tags
        if abbrev in just_colour_abbreviations:
            this_colour_count = 0
            for tag in just_colour_abbreviations:
                if tag == abbrev:
                    this_colour_count += 1
            colour_name = colour_letters[abbrev]
            colour_count[colour_name] = this_colour_count

    colour_count_str = '' # convert count dict to string
    for colour in colour_count:
        colour_count_str += f",  {colour} x {colour_count[colour]}"
    colour_count_str = colour_count_str[3:] # cut off leading comma

    return colour_count_str

def show_audit() -> None:
    """Perform audit function.

    Prints a list of all tags that should be in the corral
    and bikes that should be on hand.  Format to be easy to use
    during mid-day reconciliations.
    """
    if len(check_ins) - len(check_outs) > 0: # if bikes are in
        corral = []
        for tag in check_ins:
            if not tag in check_outs: # tags that are still checked in
                corral.append(tag)
        corral = sorted(corral) # alphabetize!
        corral_str = '  '.join(map(str,corral)) # stringify
        iprint('Bikes currently checked in...')
        iprint(f"by colour:     {count_colours(corral)}", 2)
        iprint(f"individually:  {corral_str}\n", 2)
    else:
        iprint('No bikes currently checked in.')

    if len(check_outs) > 0:
        basket = []
        for tag in check_outs: # put checked out tags into list
            basket.append(tag)
        basket = sorted(basket) # alphabetize
        basket_str = '  '.join(map(str,basket)) # stringify
        iprint( "Tags that should be in the return basket:")
        iprint(f"by colour:     {count_colours(basket)}", 2)
        iprint(f"individually:  {basket_str}", 2)
    else:
        iprint('No tags should be in the basket.')

def tag_check(tag:str) -> None:
    """Check a tag in or out.

    This processes a prompt that's just a tag ID.
    """
    if not tag in retired_tags:
        checked_in = tag in check_ins
        checked_out = tag in check_outs
        if checked_in:
            if checked_out:# if string is in checked_in AND in checked_out
                query_tag(tag)
                iprint(f"Overwrite {check_outs[tag]} check-out with "
                       f"current time ({get_time()})? (y/N)")
                sure = input(f"(y/N) {CURSOR}") == 'y'
                if sure:
                    edit_entry(target = tag, in_or_out = 'o',
                            new_time = get_time())
                else:
                    iprint("Cancelled")
            else:
                now_mins = time_str_to_minutes(get_time())
                check_in_mins = time_str_to_minutes(check_ins[tag])
                time_diff_mins = now_mins - check_in_mins
                if time_diff_mins < CHECK_OUT_CONFIRM_TIME: # if < 1/2 hr
                    iprint("This bike checked in at "
                           f"{check_ins[tag]} ({time_diff_mins} mins ago).")
                    iprint("Do you want to check it out? (Y/n)")
                    sure = input(f"(Y/n) {CURSOR}").lower() in ['', 'y']
                else: # don't check for long stays
                    sure = True
                if sure:
                    check_outs[tag] = get_time()# check it out
                    iprint(f"**{tag} checked OUT**")
                else:
                    iprint("Cancelled check-out")
        else:# if string is in neither dict
            check_ins[tag] = get_time()# check it in
            iprint(f"{tag} checked IN")
    else: # must be retired
        iprint(f"{tag} is retired.")

def process_prompt(prompt:str) -> None:
    """Process one user-input command.

    This is the logic for main loop
    """
    cells = prompt.strip().split() # break into each phrase (already .lower()'d)
    try:
        kwd = cells[0] # take first phrase as fn to call
        if cells[0][0] in ['?', '/'] and len(cells[0])>1: # take non-letter query prompts without space
            query_tag(cells[0][1:], False)
        elif kwd in statistics_kws:
            show_stats()
        elif kwd in help_kws:
            print(help_message)
        elif kwd in audit_kws:
            show_audit()
        elif kwd in edit_kws:
            args = len(cells) - 1 # number of arguments passed
            target, in_or_out, new_time = None, None, None# initialize all
            if args > 0:
                target = cells[1]
            if args > 1:
                in_or_out = cells[2]
            if args > 2:
                new_time = cells[3]
            edit_entry(target = target, in_or_out = in_or_out,
                    new_time = new_time)

        elif kwd in del_kws:
            args = len(cells) - 1 # number of arguments passed
            target, which_to_del, pre_confirm = False, False, False
            if args > 0:
                target = cells[1]
            if args > 1:
                which_to_del = cells[2]
            if args > 2:
                pre_confirm = cells[3]
            delete_entry(target = target, which_to_del = which_to_del,
                    confirm = pre_confirm)

        elif kwd in query_kws:
            try:
                query_tag(target = cells[1]) # query the tag that follows cmd
            except IndexError:
                query_tag() # if no tag passed run the dialog
        elif kwd in quit_kws:
            exit() # quit program
        elif kwd in all_tags:
            tag_check(kwd)
        else: # not anything recognized so...
            iprint(f"'{prompt}' isn't a recognized tag or command "
                   "(type 'help' for a list of these).")
    except IndexError: # if no prompt
        return None

def main() -> None:
    """Run main program loop."""
    rotate_log()
    write_tags() # save before input regardless
    #show_audit() # show all bikes currently in
    prompt = input(f"\n\nEnter a tag or command {CURSOR}").lower() # take input
    process_prompt(prompt)
    main() # loop

# STARTUP
check_ins = {}
check_outs = {}

print(f"TagTracker {VERSION} by Julias Hocking")
DATE = get_date()
LOG_FILEPATH = f"logs/{LOG_BASENAME}{DATE}.log"

if read_tags(): # only run main() if tags read successfully
    main()
else: # if read_tags() problem
    print(f"\n{INDENT}Closing automatically in 30 seconds...")
    time.sleep(30)<|MERGE_RESOLUTION|>--- conflicted
+++ resolved
@@ -2,10 +2,7 @@
 # FIXME: this uses all_tags as the master list of allowable tags.
 # Should use valid_tags instead? (valid_tags is all_tags less retired_tags)
 #
-<<<<<<< HEAD
-=======
-
->>>>>>> d4c74b94
+
 import os
 import time
 import re
@@ -119,11 +116,7 @@
     return True
 
 def rotate_log() -> None:
-<<<<<<< HEAD
     """Rename the current log to <itself>.bak."""
-=======
-    f"""Rename the current log to <itself>.bak."""
->>>>>>> d4c74b94
     backuppath = f"{LOG_FILEPATH}.bak"
     if os.path.exists(backuppath):
         os.unlink(backuppath)
