--- conflicted
+++ resolved
@@ -693,23 +693,16 @@
 def dataform_report() -> None:
     """Print days activity in timeblocks.
 
-<<<<<<< HEAD
     This is to match the (paper/google) data tracking sheets.
     """
     print()
     iprint(f"All available daily tracking form data for {get_date()}")
-=======
-       This is to match the (paper/google) data tracking sheets.
-       """
->>>>>>> 71582600
+
     all_blocks = Block.calc_blocks()
     for which in [cfg.BIKE_IN,cfg.BIKE_OUT]:
         titlebit = "checked IN" if which == cfg.BIKE_IN else "returned OUT"
         title = f"Bikes {titlebit}:"
-<<<<<<< HEAD
         print()
-=======
->>>>>>> 71582600
         iprint(title)
         iprint("-" * len(title))
         for start,block in all_blocks.items():
