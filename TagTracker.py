--- conflicted
+++ resolved
@@ -1,10 +1,8 @@
 # TagTracker by Julias Hocking
-<<<<<<< HEAD
 # FIXME: this uses all_tags as the master list of allowable tags.
 # Should use valid_tags instead? (valid_tags is all_tags less retired_tags)
 #
-=======
->>>>>>> 12b538d5
+import os
 import os
 import time
 import re
