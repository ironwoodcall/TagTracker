--- conflicted
+++ resolved
@@ -244,10 +244,7 @@
 
 class TrackerDay():
     """One day's worth of tracker info."""
-<<<<<<< HEAD
-=======
-    # FIXME: add fold_case method sometime
->>>>>>> f152cdfe
+
     # FIXME: consider an all_tags() method
     # FIXME: add retired tags list as part of the object
 
@@ -261,7 +258,6 @@
         self.regular = []
         self.oversize = []
         self.retired = []   # This not un use yet.
-<<<<<<< HEAD
         self.is_uppercase = None   # Tags in uppercase or lowercase?
 
     def make_lowercase(self) -> None:
@@ -281,8 +277,6 @@
         self.bikes_in = {k.upper(): v for k,v in self.bikes_in.items()}
         self.bikes_out = {k.upper(): v for k,v in self.bikes_out.items()}
         self.is_uppercase = True
-=======
->>>>>>> f152cdfe
 
     def lint_check(self,strict_datetimes:bool=False) -> list[str]:
         """Generate a list of logic error messages for TrackerDay object.
@@ -307,11 +301,8 @@
             """Get list of err msgs about poorly formed tags in taglist."""
             msgs = []
             for tag in taglist:
-<<<<<<< HEAD
                 if fix_tag(tag,uppercase=self.is_uppercase) != tag:
-=======
-                if fix_tag(tag) != tag:
->>>>>>> f152cdfe
+
                     msgs.append(f"Bad tag '{tag}' in {listname}")
             return msgs
 
