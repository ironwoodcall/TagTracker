TagTracker by Julias Hocking

<<<<<<< HEAD
0.8.3.202306231330:
~ added datestamp to city.text
+ sets initial valet hours based on date

0.8.3.202306211253:
~ TagID syntax check corrected

=======
0.8.3.202306211253:
~ TagID syntax check corrected

0.8.3.4:
~ misreporting of future-timed check-ins  #199

>>>>>>> df98f1d3
0.8.3.3:
+ Slightly better file-write error management

0.8.3.2:
~ minor uc/loc bugs issue #196

0.8.3.1
+ squawk bug issue 188


0.8.3:
+ RealTag & Stay classes
+ tags inventory matrix
+ show retired tags in audit report
+ improvements to audit report & other headers

0.8.2:
+ TagID and VTime classes
~ various format & usability tweaks

0.8.1:
+ more reports
+ usability tweaks & bug fixes

0.8.0:
~ refactored
+ local config file
+ numerous usability tweaks & bug fixes

0.7.6:
+ usability tweaks per issue #104

0.7.5:
~ refactoring and cleanup

0.7.4:
+ numerous usability tweaks (see largely issue #80)
+ open/close times for valet added to datafile ("v")
+ ability for csv2tracker to randomize times within a block (for demos)

0.7.3:
~ many changes throughout since 0.7.2 related to style, fn names, etc
+ colours
+ additional items in summary stats report
+ accounting report
+ recent items (log) report
+ dataform report

0.7.2:
~ clarified edit messages styling
+ strip leading AND trailing spaces from prompts
~ made default variables for query and delete_entry consistent with edit_entry (False instead of 'ask')
+ added currently unused option for querying without printing for use streamlining other functions

0.7.1:
+ option for using the current time when editing
+ added 'h' to help keywords
~ clarified check-in/out message styling
~ clarified edit messages wording - "bikes" vs "tags"
~ clarified edit error messages for check-in/-out times that produce negative stay lengths
- removed erroneous 's' in edit syntax message

0.7:
+ split all lists of tags and abbreviations into their own .cfg files
+ print the name and version (both pulled from here) of the program at startup
+ wrote a real README file

0.6.5:
+ version control!
~ renamed "summary" to "audit" for unique single letter 'a' (gave 's' to "statistics" instead)
+ now makes a new logs folder if none exists
+ added configurable list of retired tags
+ added single line command parsing for deletion, query, and edit functions
+ added max stay attribution for interest
+ simplified some functions' structures
+ added "help" function and hint to use it in re of nonsense prompt

0.6.4:
+ added checking for duplicate tag entries on load
+ added parsing of times entered without ":" delimiter ie "1024" vs "10:24"
+ added confirmation check when checking out tags that stayed less than X mins (configurable)
+ added "deletion cancelled" to "this tag isn't in today's records" in del process
+ added "enter a tag or command" to main prompt for clarity
+ shortest stay now attributed to the bike(s) that made it

0.6.3:
+ allowed escape from all portions of edit dialog
+ changed "basket" to "return basket" for clarity
+ added iprint function to easily print console output with the configurable indent
+ enabled del dialog to dlete check-out only for tag with both events recorded
- removed leftover "even stays" / "odd stays" from diagnostics

0.6.2:
+ split checking whether a time is valid into a new validate_time() function rather than part of get_time_input
+ read_tags() now checks if the log is valid (using above), gives the line the error is on if one exists
- removed numpy dependency with new median_stay() fn
- removed scipy dependency by simplifying mode_stay()

0.6.1:
~ cleaned up visual layout of sumamry printing
~ clarified edit dialog's invalid i/o question response message

0.6:
+ added automatic count of number of each colour of tags in the corral and the basket for faster audit
+ updated extent of valid tags to match what actually exists downtown<|MERGE_RESOLUTION|>--- conflicted
+++ resolved
@@ -1,6 +1,5 @@
 TagTracker by Julias Hocking
 
-<<<<<<< HEAD
 0.8.3.202306231330:
 ~ added datestamp to city.text
 + sets initial valet hours based on date
@@ -8,14 +7,12 @@
 0.8.3.202306211253:
 ~ TagID syntax check corrected
 
-=======
 0.8.3.202306211253:
 ~ TagID syntax check corrected
 
 0.8.3.4:
 ~ misreporting of future-timed check-ins  #199
 
->>>>>>> df98f1d3
 0.8.3.3:
 + Slightly better file-write error management
 
