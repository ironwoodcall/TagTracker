TagTracker by Julias Hocking

<<<<<<< HEAD
0.8.3.202306211253:
~ TagID syntax check corrected
=======

0.8.3.4:
~ misreporting of future-timed check-ins  #199
>>>>>>> 342b0381

0.8.3.3:
+ Slightly better file-write error management

0.8.3.2:
~ minor uc/loc bugs issue #196

0.8.3.1
+ squawk bug issue 188


0.8.3:
+ RealTag & Stay classes
+ tags inventory matrix
+ show retired tags in audit report
+ improvements to audit report & other headers

0.8.2:
+ TagID and VTime classes
~ various format & usability tweaks

0.8.1:
+ more reports
+ usability tweaks & bug fixes

0.8.0:
~ refactored
+ local config file
+ numerous usability tweaks & bug fixes

0.7.6:
+ usability tweaks per issue #104

0.7.5:
~ refactoring and cleanup

0.7.4:
+ numerous usability tweaks (see largely issue #80)
+ open/close times for valet added to datafile ("v")
+ ability for csv2tracker to randomize times within a block (for demos)

0.7.3:
~ many changes throughout since 0.7.2 related to style, fn names, etc
+ colours
+ additional items in summary stats report
+ accounting report
+ recent items (log) report
+ dataform report

0.7.2:
~ clarified edit messages styling
+ strip leading AND trailing spaces from prompts
~ made default variables for query and delete_entry consistent with edit_entry (False instead of 'ask')
+ added currently unused option for querying without printing for use streamlining other functions

0.7.1:
+ option for using the current time when editing
+ added 'h' to help keywords
~ clarified check-in/out message styling
~ clarified edit messages wording - "bikes" vs "tags"
~ clarified edit error messages for check-in/-out times that produce negative stay lengths
- removed erroneous 's' in edit syntax message

0.7:
+ split all lists of tags and abbreviations into their own .cfg files
+ print the name and version (both pulled from here) of the program at startup
+ wrote a real README file

0.6.5:
+ version control!
~ renamed "summary" to "audit" for unique single letter 'a' (gave 's' to "statistics" instead)
+ now makes a new logs folder if none exists
+ added configurable list of retired tags
+ added single line command parsing for deletion, query, and edit functions
+ added max stay attribution for interest
+ simplified some functions' structures
+ added "help" function and hint to use it in re of nonsense prompt

0.6.4:
+ added checking for duplicate tag entries on load
+ added parsing of times entered without ":" delimiter ie "1024" vs "10:24"
+ added confirmation check when checking out tags that stayed less than X mins (configurable)
+ added "deletion cancelled" to "this tag isn't in today's records" in del process
+ added "enter a tag or command" to main prompt for clarity
+ shortest stay now attributed to the bike(s) that made it

0.6.3:
+ allowed escape from all portions of edit dialog
+ changed "basket" to "return basket" for clarity
+ added iprint function to easily print console output with the configurable indent
+ enabled del dialog to dlete check-out only for tag with both events recorded
- removed leftover "even stays" / "odd stays" from diagnostics

0.6.2:
+ split checking whether a time is valid into a new validate_time() function rather than part of get_time_input
+ read_tags() now checks if the log is valid (using above), gives the line the error is on if one exists
- removed numpy dependency with new median_stay() fn
- removed scipy dependency by simplifying mode_stay()

0.6.1:
~ cleaned up visual layout of sumamry printing
~ clarified edit dialog's invalid i/o question response message

0.6:
+ added automatic count of number of each colour of tags in the corral and the basket for faster audit
+ updated extent of valid tags to match what actually exists downtown<|MERGE_RESOLUTION|>--- conflicted
+++ resolved
@@ -1,13 +1,10 @@
 TagTracker by Julias Hocking
 
-<<<<<<< HEAD
 0.8.3.202306211253:
 ~ TagID syntax check corrected
-=======
 
 0.8.3.4:
 ~ misreporting of future-timed check-ins  #199
->>>>>>> 342b0381
 
 0.8.3.3:
 + Slightly better file-write error management
