--- conflicted
+++ resolved
@@ -1,12 +1,10 @@
 TagTracker by Julias Hocking
 
-<<<<<<< HEAD
 0.8.3.2:
 ~ minor uc/loc bugs issue #196
-=======
+
 0.8.3.1
 + squawk bug issue 188
->>>>>>> c1a33bc5
 
 0.8.3:
 + RealTag & Stay classes
